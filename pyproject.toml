[tool.poetry]
name = "archytas"
version = "1.3.13"
description = "A library for pairing LLM agents with tools so they perform open ended tasks"
authors = ["David Andrew Samson <david.andrew.engineer@gmail.com>", "Matthew Printz <matt@jataware.com>"]
readme = "README.md"
license = "GPL-3.0-or-later"

[project.urls]
"Homepage" = "https://github.com/jataware/archytas"
"Bug Tracker" = "https://github.com/jataware/archytas/issues"

[tool.poetry.scripts]
chat-repl = "archytas.repl:start_repl"

[tool.poetry.dependencies]
python = "^3.10"
openai = "^1.64"
rich = "^13.3.4"
docstring-parser = "^0.15"
pytz = "^2023.3"
toml = "^0.10.2"
frozendict = "^2.3.8"
pydantic = ">=1.9.0" #TODO: not sure what minimum pydantic version to put
langchain = "^0.3"
langchain-core = "^0.3"
langchain-community = "^0.3"
langchain-openai = "^0.3"
langchain-anthropic = "^0.3"
langchain-groq = "^0.2"
<<<<<<< HEAD
anthropic = "^0.40"
langchain-ollama = "0.2"
langchain-google-genai = "^2.0"
botocore = "1.37.5"
langchain-aws = "0.2.15"
azure-ai-inference = "1.0.0b9"
=======
anthropic = "^0.49"
langchain-ollama = "^0.2"
langchain-google-genai = "^2.1"
>>>>>>> 6727850f

[tool.poetry.group.dev.dependencies]
easyrepl = "^0.1.2"
pytest = "^8.3.3"

[build-system]
requires = ["poetry==1.8.5", "poetry-core"]
build-backend = "poetry.core.masonry.api"<|MERGE_RESOLUTION|>--- conflicted
+++ resolved
@@ -28,18 +28,12 @@
 langchain-openai = "^0.3"
 langchain-anthropic = "^0.3"
 langchain-groq = "^0.2"
-<<<<<<< HEAD
-anthropic = "^0.40"
-langchain-ollama = "0.2"
-langchain-google-genai = "^2.0"
-botocore = "1.37.5"
-langchain-aws = "0.2.15"
-azure-ai-inference = "1.0.0b9"
-=======
 anthropic = "^0.49"
 langchain-ollama = "^0.2"
 langchain-google-genai = "^2.1"
->>>>>>> 6727850f
+botocore = "^1.37"
+langchain-aws = "^0.2"
+azure-ai-inference = ">=1.0.0b9"
 
 [tool.poetry.group.dev.dependencies]
 easyrepl = "^0.1.2"
