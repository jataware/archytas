[project]
name = "archytas"
<<<<<<< HEAD
version = "1.5.2-rc.1"
=======
version = "1.6.1"
>>>>>>> dd3cdee7
description = "A library for pairing LLM agents with tools so they perform open ended tasks"
authors = [
    {name = "David Andrew Samson", email = "david.andrew.engineer@gmail.com"},
    {name = "Matthew Printz", email = "matt@jataware.com"}
]
readme = "README.md"
license = {text = "GPL-3.0-or-later"}
requires-python = ">=3.10"
dependencies = [
    "openai>=1.64",
    "rich>=13.3.4",
    "docstring-parser>=0.16",
    "pytz>=2023.3",
    "toml>=0.10.2",
    "frozendict>=2.3.8",
    "pydantic>=1.9.0",
    "langchain>=0.3",
    "langchain-core>=0.3",
    "langchain-community>=0.3",
    "langchain-openai>=0.3",
    "langchain-anthropic>=0.3",
    "langchain-groq>=0.2",
    "anthropic>=0.49",
    "langchain-ollama>=0.2",
    "langchain-google-genai>=2.1",
    "botocore>=1.37",
    "langchain-aws>=0.2",
    "azure-ai-inference>=1.0.0b9",
    "jinja2>=3.1.6",
    "toki>=0.2.6"
]

[project.optional-dependencies]
dev = [
    "easyrepl>=0.1.2",
    "pytest>=8.3.3"
]

[project.scripts]
chat-repl = "archytas.repl:start_repl"

[project.urls]
"Homepage" = "https://github.com/jataware/archytas"
"Bug Tracker" = "https://github.com/jataware/archytas/issues"

[tool.poetry]

[tool.poetry.dependencies]
python = "^3.10"

[build-system]
requires = ["poetry>=2.0.0", "poetry-core"]
build-backend = "poetry.core.masonry.api"<|MERGE_RESOLUTION|>--- conflicted
+++ resolved
@@ -1,10 +1,6 @@
 [project]
 name = "archytas"
-<<<<<<< HEAD
-version = "1.5.2-rc.1"
-=======
 version = "1.6.1"
->>>>>>> dd3cdee7
 description = "A library for pairing LLM agents with tools so they perform open ended tasks"
 authors = [
     {name = "David Andrew Samson", email = "david.andrew.engineer@gmail.com"},
