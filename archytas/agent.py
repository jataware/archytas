import asyncio
import inspect
<<<<<<< HEAD
import logging
import os
import warnings
from enum import Enum
from tenacity import (
    before_sleep_log,
    retry as tenacity_retry,
    retry_if_exception,
    stop_after_attempt,
    wait_exponential,
)
from typing import Callable, ContextManager, Any, Optional
from openai import (
    APITimeoutError,
    APIError,
    APIConnectionError,
    RateLimitError,
    InternalServerError,
)
=======
import os
import logging
import asyncio
>>>>>>> 75c25172
from enum import Enum
from functools import wraps
from typing import Callable, ContextManager, Any

from rich import print as rprint
from rich.spinner import Spinner
from rich.live import Live


from langchain_openai.chat_models import ChatOpenAI
<<<<<<< HEAD
from langchain_core import messages as langchain_messages # import HumanMessage, SystemMessage, BaseMessage

model = ChatOpenAI(model="gpt-4o")
print(model)


logger = logging.getLogger(__name__)


def retry(fn):
    def is_openai_error(err):
        import openai
        # Don't retry auth errors. Assume to be permanent without fixing auth.
        if isinstance(err, openai.AuthenticationError):
            return False
        return isinstance(
            err,
            (
                openai.APITimeoutError,
                openai.APIError,
                openai.APIConnectionError,
                openai.RateLimitError,
                openai.InternalServerError,
            )
        )

    return tenacity_retry(
        reraise=True,
        stop=stop_after_attempt(4),
        wait=wait_exponential(multiplier=1, min=4, max=10),
        retry=retry_if_exception(is_openai_error),
        before_sleep=before_sleep_log(logger, logging.WARNING),
    )(fn)


class AuthenticationError(Exception):
    pass
=======
from langchain_community.chat_models import ChatOllama
# from langchain_community.chat_models.anthropic import ChatAnthropic
from langchain_anthropic import ChatAnthropic
from langchain_core.messages import HumanMessage, SystemMessage, BaseMessage, AIMessage, ToolMessage, FunctionMessage
from langchain_core.output_parsers import JsonOutputParser

import pydantic

class ToolUsage(pydantic.BaseModel):
    thought: str = pydantic.Field(description="Thought that led to calling the tool")
    tool: str = pydantic.Field(description="Tool that will be invoked to satisfy thought")
    tool_input: str = pydantic.Field(description="Argument(s) to pass in to the tool, if any")

# parser = JsonOutputParser(pydantic_object=ToolUsage)
# model = ChatOpenAI(model="gpt-4o")
# model = ChatOllama(model="llama3", base_url="http://172.17.0.1:11434")
model = ChatOllama(model="mistral", base_url="http://172.17.0.1:11434")
# model = ChatAnthropic(model_name="claude-3-sonnet-20240229")
# model = ChatAnthropic(model_name="claude-3-opus-20240229")
# model = ChatAnthropic(model_name="claude-3-5-sonnet-20240620")

# print("format_instructions: ", parser.get_format_instructions())
# from langchain_core.prompts import PromptTemplate


# prompt = PromptTemplate(
#     template="Answer the user query.\n{format_instructions}\n{query}\n",
#     input_variables=["query"],
#     partial_variables={"format_instructions": parser.get_format_instructions()},
# )

# test_chain = prompt | model | parser
# print(test_chain)
# print(test_chain.get_graph())
>>>>>>> 75c25172

# print(test_chain.invoke({"query": "cats"}))


logger = logging.getLogger(__name__)

<<<<<<< HEAD
class AssistantMessage(langchain_messages.BaseMessage):
    """
    Assistant Message type that plays well with langchain.
    """
    type = "assistant"


class Message(dict):
    """Message format for communicating with the OpenAI API."""
=======
>>>>>>> 75c25172

class AuthenticationError(Exception):
    pass


class ContextMessage(SystemMessage):
    """Simple wrapper around a message that adds an id and optional lifetime."""

    id: int
    lifetime: int | None = None


class AutoContextMessage(SystemMessage):
    """An automatically updating context message that remains towards the top of the message list."""

    default_content: str
    content_updater: Callable[[], str]

    def __init__(self, default_content: str, content_updater: Callable[[], str], **kwargs):
        super().__init__(content=default_content, default_content=default_content, content_updater=content_updater, **kwargs)

    async def update_content(self):
        if inspect.iscoroutinefunction(self.content_updater):
            result = await self.content_updater()
        else:
            result = self.content_updater()
        self.content = result


def cli_spinner():
    return Live(
        Spinner("dots", speed=2, text="thinking..."),
        refresh_per_second=30,
        transient=True,
    )


def auth(func):
    """
    """
    @wraps(func)
    async def inner(*args, **kwargs):
        # if not openai.api_key:
        #     raise AuthenticationError(
        #         "No OpenAI API key given. Please set the OPENAI_API_KEY environment variable or pass the api_key argument to the Agent constructor."
        #     )
<<<<<<< HEAD
=======
        import openai
>>>>>>> 75c25172
        try:
            return await func(*args, **kwargs)
        except (openai.AuthenticationError, openai.OpenAIError) as err:
            raise AuthenticationError(err)
    return inner



class no_spinner:
    def __enter__(self):
        pass

    def __exit__(self, *args):
        pass


class Agent:
    def __init__(
        self,
        *,
        model: str = "gpt-4-1106-preview",
        prompt: str = "You are a helpful assistant.",
        api_key: str | None = None,
        spinner: Callable[[], ContextManager] | None = cli_spinner,
        rich_print: bool = True,
        verbose: bool = False,
        messages: Optional[list[Message]] | None = None,
    ):
        """
        Agent class for managing communication with Language Models mediated by Langchain

        Args:
            model (str, optional): The name of the model to use. Defaults to 'gpt-4'. At present, GPT-4 is the only model that works reliably.
            prompt (str, optional): The prompt to use when starting a new conversation. Defaults to "You are a helpful assistant.".
            api_key (str, optional): The OpenAI API key to use. Defaults to None. If None, the API key will be read from the OPENAI_API_KEY environment variable.
            spinner ((fn -> ContextManager) | None, optional): A function that returns a context manager that is run every time the LLM is generating a response. Defaults to cli_spinner which is used to display a spinner in the terminal.
            rich_print (bool, optional): Whether to use rich to print messages. Defaults to True. Can also be set via the DISABLE_RICH_PRINT environment variable.
            verbose (bool, optional): Expands the debug output. Includes full query context on requests to the LLM. Defaults to False.
            messages (list[Message], optional): A list of messages to initialize the agent's conversation history with. Defaults to an empty list.

        Raises:
            Exception: If no API key is given.
        """
        import openai

        self.rich_print = bool(
            rich_print and not os.environ.get("DISABLE_RICH_PRINT", False)
        )
        self.verbose = verbose
        self.model = model
<<<<<<< HEAD
        self.system_message = Message(role=Role.system, content=prompt)
        self.messages: list[Message] = messages if messages is not None else []
=======
        self.system_message = SystemMessage(content=prompt)
        self.messages: list[BaseMessage] = []
>>>>>>> 75c25172
        if spinner is not None and self.rich_print:
            self.spinner = spinner
        else:
            self.spinner = no_spinner

        # use to generate unique ids for context messages
        self._current_context_id = 0

        # Initialize the auto_context_message to empty
        self.auto_context_message = None
        self.auto_update_context = False

        # check that an api key was given, and set it
<<<<<<< HEAD
        if api_key is None:
            api_key = os.environ.get("OPENAI_API_KEY", None)
        if not api_key:
            warnings.warn("No OpenAI API key given. Please set the OPENAI_API_KEY environment variable or pass the api_key argument to the Agent constructor.")
        openai.api_key = api_key
=======
        # if api_key is None:
        #     api_key = os.environ.get("OPENAI_API_KEY", None)
        # openai.api_key = api_key
>>>>>>> 75c25172

    def print(self, *args, **kwargs):
        if self.rich_print:
            rprint(*args, **kwargs)
        else:
            print(*args, **kwargs)

    def debug(self, event_type: str, content: Any) -> None:
        """
        Debug handler

        Function at this level so it can be overridden in a subclass.
        """
        logger.debug(event_type, content)

    def new_context_id(self) -> int:
        """Generate a new context id."""
        self._current_context_id += 1
        return self._current_context_id

    async def all_messages(self) -> list[BaseMessage]:
        messages = [self.system_message]
        if self.auto_context_message:
            if self.auto_update_context:
                await self.auto_context_message.update_content()
            messages.append(self.auto_context_message)
        messages.extend(self.messages)
        return messages

    def add_context(self, context: str, *, lifetime: int | None = None) -> int:
        """
        Inject a context message to the agent's conversation.

        Useful for providing the agent with information relevant to the current conversation, e.g. tool state, environment info, etc.
        If a lifetime is specified, the context message will automatically be deleted from the chat history after that many steps.
        A context message can be deleted manually by calling clear_context() with the id of the context message.

        Args:
            context (str): The context to add to the agent's conversation.
            lifetime (int, optional): The number of time steps the context will live for. Defaults to None (i.e. it will never be removed).

        Returns:
            int: The id of the context message.
        """
        context_message = ContextMessage(
            content=context,
            id=self.new_context_id(),
            lifetime=lifetime,
        )
        self.messages.append(context_message)
        return context_message.id

    def update_timed_context(self) -> None:
        """
        Update the lifetimes of all timed contexts, and remove any that have expired.
        This should be called after every LLM response.
        """
        # decrement lifetimes of all timed context messages
        for message in self.messages:
            if isinstance(message, ContextMessage) and message.lifetime is not None:
                message.lifetime -= 1

        # remove expired context messages
        new_messages = []
        for message in self.messages:
            if isinstance(message, ContextMessage) and message.lifetime == 0:
                continue
            new_messages.append(message)
        self.messages = new_messages

    def clear_context(self, id: int) -> None:
        """
        Remove a single context message from the agent's conversation.

        Args:
            id (int): The id of the context message to remove.
        """
        new_messages = []
        for message in self.messages:
            if isinstance(message, ContextMessage) and message.id == id:
                continue
            new_messages.append(message)
        self.messages = new_messages

    def clear_all_context(self) -> None:
        """Remove all context messages from the agent's conversation."""
        self.messages = [
            message
            for message in self.messages
            if not isinstance(message, ContextMessage)
        ]

    def set_auto_context(
        self,
        default_content: str,
        content_updater: Callable[[], str] | None = None,
        auto_update: bool = True,
    ):
        """
        A special type of context message that is always towards the top (but after the prompt and any system messages).
        This allows an agent to automatically update its context based on live conditions without having to call a tool every time.

        Args:
            default_content (str): The default message/content of the context if the content updater has not or cannot be run.
            content_updater (callable): A function/lambda that takes no arguments and returns a string. The returned string
                                        becomes the new context value.
            auto_update (boolean): If true, the context will be updated on every call. Otherwise, the context can be updated by
                                   calling `agent.auto_context_message.update_content()` when desired.
        """
        self.auto_update_context = auto_update
        if not self.auto_context_message:
            self.auto_context_message = AutoContextMessage(
                default_content=default_content,
                content_updater=content_updater,
            )
        else:
            self.auto_context_message.update(
                default_content=default_content,
                content_updater=content_updater,
            )

    async def handle_message(self, message: BaseMessage):
        """Appends a message to the message list and executes."""
        self.messages.append(message)
        return await self.execute()

    async def query(self, message: str) -> str:
        """Send a user query to the agent. Returns the agent's response"""
        return await self.handle_message(HumanMessage(content=message))

    async def observe(self, observation: str) -> str:
        """Send a system/tool observation to the agent. Returns the agent's response"""
        return await self.handle_message(HumanMessage(content=observation))

    async def inspect(self, query: str) -> str:
        """Send one-off system query that is not recorded in history"""
        return await self.execute([HumanMessage(content=query)])

    async def error(self, error: str, drop_error: bool = True) -> str:
        """
        Send an error message to the agent. Returns the agent's response.

        Args:
            error (str): The error message to send to the agent.
            drop_error (bool, optional): If True, the error message and LLMs bad input will be dropped from the chat history. Defaults to `True`.
        """
        result = await self.handle_message(HumanMessage(content=f"ERROR: {error}"))

        # Drop error + LLM's bad input from chat history
        if drop_error:
            del self.messages[-3:-1]

        return result

    @auth
<<<<<<< HEAD
    async def execute(self, additional_messages: list[Message] = []) -> str:
        import openai
=======
    async def execute(self, additional_messages: list[BaseMessage] = []) -> str:
>>>>>>> 75c25172
        with self.spinner():
            messages = (await self.all_messages()) + additional_messages
            if self.verbose:
                self.debug(event_type="llm_request", content=messages)
            import pprint
            print("Messages:")
            pprint.pprint(messages)
            completion = model.invoke(
                input=messages,
                temperature=0,
            )
            print("Completion: ", completion)

        # grab the response and add it to the chat history
        # result = completion.choices[0].message.content
        result = completion.content
        self.messages.append(AIMessage(content=result))
        if self.verbose:
            self.debug(event_type="llm_response", content=result)

        # remove any timed contexts that have expired
        self.update_timed_context()

        return result

    @auth
    async def oneshot(self, prompt: str, query: str) -> str:
        """
        Send a user query to the agent. Returns the agent's response.
        This method ignores any previous conversation history, as well as the existing prompt.
        The output is the raw LLM text withouth any postprocessing, so you'll need to handle parsing it yourself.

        Args:
            prompt (str): The prompt to use when starting a new conversation.
            query (str): The user query to send to the agent.

        Returns:
            str: The agent's response to the user query.
        """
        import openai
        with self.spinner():
            if self.verbose:
                self.debug(event_type="llm_oneshot", content=prompt)
            completion = model.invoke(
                input=[
                    SystemMessage(content=prompt),
                    HumanMessage(content=query),
                ],
                temperature=0,
            )

        # return the agent's response
        result = completion.content
        if self.verbose:
            self.debug(event_type="llm_response", content=result)
        return result

    def all_messages_sync(self) -> list[BaseMessage]:
        """Synchronous wrapper around the asynchronous all_messages method."""
        return asyncio.run(self.all_messages())

    def query_sync(self, message: str) -> str:
        """Synchronous wrapper around the asynchronous query method."""
        return asyncio.run(self.query(message))

    def observe_sync(self, observation: str) -> str:
        """Synchronous wrapper around the asynchronous observe method."""
        return asyncio.run(self.observe(observation))

    def inspect_sync(self, message: str) -> str:
        """Synchronous wrapper around the asynchronous inspect method."""
        return asyncio.run(self.inspect(message))

    def error_sync(self, error: str, drop_error: bool = True) -> str:
        """Synchronous wrapper around the asynchronous error method."""
        return asyncio.run(self.error(error, drop_error))

    def execute_sync(self) -> str:
        """Synchronous wrapper around the asynchronous execute method."""
        return asyncio.run(self.execute())

    def oneshot_sync(self, prompt: str, query: str) -> str:
        """Synchronous wrapper around the asynchronous oneshot method."""
        return asyncio.run(self.oneshot(prompt, query))<|MERGE_RESOLUTION|>--- conflicted
+++ resolved
@@ -1,6 +1,5 @@
 import asyncio
 import inspect
-<<<<<<< HEAD
 import logging
 import os
 import warnings
@@ -20,11 +19,6 @@
     RateLimitError,
     InternalServerError,
 )
-=======
-import os
-import logging
-import asyncio
->>>>>>> 75c25172
 from enum import Enum
 from functools import wraps
 from typing import Callable, ContextManager, Any
@@ -35,7 +29,6 @@
 
 
 from langchain_openai.chat_models import ChatOpenAI
-<<<<<<< HEAD
 from langchain_core import messages as langchain_messages # import HumanMessage, SystemMessage, BaseMessage
 
 model = ChatOpenAI(model="gpt-4o")
@@ -73,7 +66,6 @@
 
 class AuthenticationError(Exception):
     pass
-=======
 from langchain_community.chat_models import ChatOllama
 # from langchain_community.chat_models.anthropic import ChatAnthropic
 from langchain_anthropic import ChatAnthropic
@@ -108,14 +100,17 @@
 # test_chain = prompt | model | parser
 # print(test_chain)
 # print(test_chain.get_graph())
->>>>>>> 75c25172
 
 # print(test_chain.invoke({"query": "cats"}))
 
 
 logger = logging.getLogger(__name__)
 
-<<<<<<< HEAD
+
+class AuthenticationError(Exception):
+    pass
+
+
 class AssistantMessage(langchain_messages.BaseMessage):
     """
     Assistant Message type that plays well with langchain.
@@ -125,14 +120,12 @@
 
 class Message(dict):
     """Message format for communicating with the OpenAI API."""
-=======
->>>>>>> 75c25172
-
-class AuthenticationError(Exception):
-    pass
-
-
-class ContextMessage(SystemMessage):
+
+    def __init__(self, role: Role, content: str):
+        super().__init__(role=role.value, content=content)
+
+
+class ContextMessage(Message):
     """Simple wrapper around a message that adds an id and optional lifetime."""
 
     id: int
@@ -173,10 +166,7 @@
         #     raise AuthenticationError(
         #         "No OpenAI API key given. Please set the OPENAI_API_KEY environment variable or pass the api_key argument to the Agent constructor."
         #     )
-<<<<<<< HEAD
-=======
         import openai
->>>>>>> 75c25172
         try:
             return await func(*args, **kwargs)
         except (openai.AuthenticationError, openai.OpenAIError) as err:
@@ -227,13 +217,8 @@
         )
         self.verbose = verbose
         self.model = model
-<<<<<<< HEAD
-        self.system_message = Message(role=Role.system, content=prompt)
-        self.messages: list[Message] = messages if messages is not None else []
-=======
         self.system_message = SystemMessage(content=prompt)
         self.messages: list[BaseMessage] = []
->>>>>>> 75c25172
         if spinner is not None and self.rich_print:
             self.spinner = spinner
         else:
@@ -247,17 +232,9 @@
         self.auto_update_context = False
 
         # check that an api key was given, and set it
-<<<<<<< HEAD
-        if api_key is None:
-            api_key = os.environ.get("OPENAI_API_KEY", None)
-        if not api_key:
-            warnings.warn("No OpenAI API key given. Please set the OPENAI_API_KEY environment variable or pass the api_key argument to the Agent constructor.")
-        openai.api_key = api_key
-=======
         # if api_key is None:
         #     api_key = os.environ.get("OPENAI_API_KEY", None)
         # openai.api_key = api_key
->>>>>>> 75c25172
 
     def print(self, *args, **kwargs):
         if self.rich_print:
@@ -413,12 +390,7 @@
         return result
 
     @auth
-<<<<<<< HEAD
-    async def execute(self, additional_messages: list[Message] = []) -> str:
-        import openai
-=======
     async def execute(self, additional_messages: list[BaseMessage] = []) -> str:
->>>>>>> 75c25172
         with self.spinner():
             messages = (await self.all_messages()) + additional_messages
             if self.verbose:
