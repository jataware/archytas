--- conflicted
+++ resolved
@@ -15,13 +15,13 @@
 from rich.spinner import Spinner
 from rich.live import Live
 
-from .exceptions import AuthenticationError
 
 from langchain_core.messages import BaseMessage, HumanMessage, SystemMessage, ToolMessage, FunctionMessage, AIMessage
 
 from .exceptions import AuthenticationError, ExecutionError, ModelError
 from .models.base import BaseArchytasModel
 
+from .exceptions import AuthenticationError
 
 logger = logging.getLogger(__name__)
 
@@ -310,7 +310,6 @@
 
         return result
 
-<<<<<<< HEAD
     async def execute(self, additional_messages: list[BaseMessage] = [], save_result: bool = True) -> str:
         with self.spinner():
             messages = (await self.all_messages()) + additional_messages
@@ -326,28 +325,6 @@
 
         # Return processed result
         result = self.model.process_result(raw_result)
-=======
-    @retry
-    async def execute(self, additional_messages: list[Message] = []) -> str:
-        import openai
-        try:
-            with self.spinner():
-                messages = (await self.all_messages()) + additional_messages
-                if self.verbose:
-                    self.debug(event_type="llm_request", content=messages)
-                completion = openai.chat.completions.create(
-                    model=self.model,
-                    messages=messages,
-                    temperature=0,
-                )
-        except openai.AuthenticationError as err:
-            raise AuthenticationError(*err.args) from err
-        except openai.OpenAIError as err:
-            if 'The api_key client option must be set' in str(err):
-                raise AuthenticationError(*err.args) from err
-            else:
-                raise
->>>>>>> a80c728e
 
         if self.verbose:
             self.debug(event_type="llm_response", content=result)
@@ -370,7 +347,6 @@
         Returns:
             str: The agent's response to the user query.
         """
-<<<<<<< HEAD
         with self.spinner():
             if self.verbose:
                 self.debug(event_type="llm_oneshot", content=prompt)
@@ -381,23 +357,6 @@
                 ],
                 temperature=self.temperature,
             )
-=======
-        import openai
-        try:
-            with self.spinner():
-                if self.verbose:
-                    self.debug(event_type="llm_oneshot", content=prompt)
-                completion = openai.chat.completions.create(
-                    model=self.model,
-                    messages=[
-                        Message(role=Role.system, content=prompt),
-                        Message(role=Role.user, content=query),
-                    ],
-                    temperature=0,
-                )
-        except openai.AuthenticationError as err:
-            raise AuthenticationError(*err.args) from err
->>>>>>> a80c728e
 
         # return the agent's response
         result = completion.content
