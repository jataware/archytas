--- conflicted
+++ resolved
@@ -163,11 +163,8 @@
         self._raw_tools = tools
         self.tools = make_tool_dict(tools)
         self.current_query = None
-<<<<<<< HEAD
         self.loop_messages: list[BaseMessage] = []
-=======
         self.custom_prelude = custom_prelude
->>>>>>> 5b46e3c9
 
         if thought_handler is Undefined:
             self.thought_handler = self.thought_callback
